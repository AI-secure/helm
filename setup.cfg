--- conflicted
+++ resolved
@@ -129,20 +129,6 @@
     crfm-helm[tsinghua]
     crfm-helm[yandex]
 
-<<<<<<< HEAD
-cleva =
-    unidecode==1.3.6
-    pypinyin==0.49.0
-    jieba==0.42.1
-    opencc==1.1.6
-    langdetect==1.0.9
-
-images =
-    accelerate~=0.23.0  # For the newer versions of Transformers
-    pillow~=9.4.0
-
-=======
->>>>>>> 8ea285f7
 # Install everything
 all =
     crfm-helm[proxy-server]
