--- conflicted
+++ resolved
@@ -78,7 +78,6 @@
             return RequestResult(success=False, cached=False, error=error, completions=[], embedding=[])
 
         completions = []
-<<<<<<< HEAD
         if request.embedding:
             # If the user is requesting an embedding instead of completion
             # then completions would be left as an empty list. The embedding needs to be set.
@@ -112,26 +111,6 @@
                     finish_reason={"reason": raw_completion["finish_reason"]},
                 )
                 completions.append(completion)
-=======
-        for raw_completion in response["choices"]:
-            sequence_logprob = 0
-            tokens: List[Token] = []
-
-            raw_data = raw_completion["logprobs"]
-            for text, logprob, top_logprobs in zip(
-                raw_data["tokens"], raw_data["token_logprobs"], raw_data["top_logprobs"]
-            ):
-                tokens.append(Token(text=text, logprob=logprob or 0, top_logprobs=dict(top_logprobs or {})))
-                sequence_logprob += logprob or 0
-            completion = Sequence(
-                text=raw_completion["text"],
-                logprob=sequence_logprob,
-                tokens=tokens,
-                finish_reason={"reason": raw_completion["finish_reason"]},
-            )
-            completion = truncate_sequence(completion, request)
-            completions.append(completion)
->>>>>>> ebbbb692
 
         return RequestResult(
             success=True,
