/**
 * A very simple static way to visualize the scenarios, runs, and metrics from the benchmarking project.
 * This code doesn't really belong in `proxy`, but is there for convenience.
 */

// Specifies all the information to help us render and understand the fields
// for adapters and metrics.
// Look at `schema.py` for the actual schema.
class Schema {
  constructor(raw) {
    this.adapter = raw.adapter;
    this.metrics = raw.metrics;
    this.perturbations = raw.perturbations;
    this.scenario_groups = raw.scenario_groups;
    this.metric_groups = raw.metric_groups;

    // Allow for quick lookup
    this.adapterFieldNames = this.adapter.map((field) => field.name);
    this.metricsFieldNames = this.metrics.map((field) => field.name);
  }

  adapterField(name) {
    const field = this.adapter.find((field) => field.name === name);
    if (!field) {
      console.error(`Adapter field ${name} not found`);
      return {};
    }
    return field;
  }

  metricsField(name) {
    const field = this.metrics.find((field) => field.name === name);
    if (!field) {
      console.error(`Metrics field ${name} not found`);
      return {};
    }
    return field;
  }

  metricGroup(name) {
    return this.metric_groups.find((group) => group.name === name);
  }
}

$(function () {
  const urlParams = decodeUrlParams(window.location.search);

  // Extract the name of the suite from the URL parameters. Default to "latest" if none is specified.
  const suite = "suite" in urlParams ? urlParams.suite : "latest";
  console.log(`Suite: ${suite}`);

  /////////////////////////////////// Pages ////////////////////////////////////

  function renderModels(models) {
    // TODO: show better information, perhaps link to ecosystem graphs
    const $table = $('<table>', {class: 'query-table'});
    models.forEach((model) => {
      const $row = $('<tr>').append([
        $('<td>').append(model.display_name),
        $('<td>').append(model.description),
        $('<td>').append(model.name),
      ]);
      $table.append($row);
    });
    return $table;
  }

  function renderGroups(groups) {
    const $table = $('<table>', {class: 'query-table'});
    groups.forEach((group) => {
      const params = encodeUrlParams(Object.assign({}, {group: group.name}));
      const href = `benchmarking.html${params}`;
      const $row = $('<tr>').append([
        $('<td>').append($('<a>', {href: href}).append(group.display_name)),
        $('<td>').append(group.description),
      ]);
      $table.append($row);
    });
    return $table;
  }

  function renderRunsOverview(runSpecs) {
    let query = '';
    const $search = $('<input>', {type: 'text', size: 40, placeholder: 'Enter regex query (enter to open all)'});
    $search.keyup((e) => {
      // Open up all match specs
      if (e.keyCode === 13) {
        const href = encodeUrlParams(Object.assign(urlParams, {runSpecRegex: '.*' + query + '.*'}));
        window.open(href);
      }
      query = $search.val();
      renderTable();
    });

    const $table = $('<table>', {class: 'query-table'});

    function renderTable() {
      $table.empty();
      const $header = $('<tr>')
          .append($('<td>').append($('<b>').append('Run')))
          .append($('<td>').append($('<b>').append('Adaptation method')));
      $table.append($header);

      runSpecs.forEach((runSpec) => {
        if (!new RegExp(query).test(runSpec.name)) {
          return;
        }
        const href = encodeUrlParams(Object.assign(urlParams, {runSpec: runSpec.name}));
        const $row = $('<tr>')
          .append($('<td>').append($('<a>', {href}).append(runSpec.name)))
          .append($('<td>').append(runSpec.adapter_spec.method))
        $table.append($row);
      });
    }

    renderTable();

    return $('<div>').append([$search, $table]);
  }

  // Look at logic in `summarize.py`.
  function getMetricNames(scenarioGroup) {
    // A scenario group defines a list of metric groups, each of which defines the metrics.
    // Just pull the names from those metrics.
    const names = [];
    scenarioGroup.metric_groups.forEach((metricGroupName) => {
      const metricGroup = schema.metricGroup(metricGroupName);
      metricGroup.metrics.forEach((metric) => {
        names.push(substitute(metric.name, scenarioGroup.environment));
      });
    });
    return names;
  }

  function getStatClass(name, value, lowerIsBetter) {
    // Return the CSS class to use if a stat has `value`.

    // Based on `name` determine whether smaller or larger is better.
    if (lowerIsBetter) {
      value = 1 - value;
    }

    // Assume larger is better for now.
    if (value === 0) {
      return 'wrong';
    }
    if (value === 1) {
      return 'correct';
    }
    return '';
  }

  function renderPerInstanceStats(groups, stats, runDisplayName) {
    // This is used to render per-instance stats.
    // Groups specifies which metric names we should display.
    // Pull these out from stats and render them.
    const list = [];

    // Look for the default metrics for the group
    schema.scenario_groups.forEach((scenarioGroup) => {
      if (!groups.includes(scenarioGroup.name)) {
        return;
      }

      const metricNames = getMetricNames(scenarioGroup);

      // Keep only the stats that match the name
      for (let stat of stats) {
        if (!metricNames.includes(stat.name.name)) {
          continue;
        }

        const field = schema.metricsField(stat.name.name);
        list.push($('<span>', {class: getStatClass(stat.name.name, stat.mean, field.lower_is_better)}).append(field.display_name + ': ' + round(stat.mean, 3)));
      }
    });

    // String the metrics together
    const $stats = $('<div>');
    if (runDisplayName) {
      $stats.append('[' + runDisplayName + '] ');
    }
    list.forEach((item, index) => {
      if (index > 0) {
        $stats.append(', ');
      }
      $stats.append(item);
    });

    return $stats;
  }

  function metricNameCompare(k1, k2) {
    const splitCompare = (k1.split || '').localeCompare(k2.split || '');
    if (splitCompare !== 0) {
      return splitCompare;
    }
    const nameCompare = k1.name.localeCompare(k2.name);
    if (nameCompare !== 0) {
      return nameCompare;
    }
    const perturbationCompare = (k1.perturbation ? k1.perturbation.name : '').localeCompare(k2.perturbation ? k2.perturbation.name : '');
    if (perturbationCompare !== 0) {
      return perturbationCompare;
    }
    return 0;
  }

  function renderGlobalStats(query, keys, statsList, statsPaths) {
    // Render the scenario-level metrics.
    // keys: list of metric names to render (these are the rows of table)
    // statsList: for each run, list of stats
    // statsPath: for each run, list of paths to the stats files
    const $output = $('<div>');
    keys.forEach((key) => {
      // For each key (MetricName - e.g., {name: 'exact_match', ...})

      if (key.perturbation && key.perturbation.computed_on !== 'worst') {
        // Only pay attention to worst (match `summarize.py`)
        return;
      }

      const displayKey = renderMetricName(key);
      if (query !== '' && !query.split(' ').every((q) => displayKey.includes(q))) {
        return;
      }

      const field = schema.metricsField(key.name);
      const helpText = describeMetricName(field, key);
      const $key = $('<td>').append($('<span>').append(helpIcon(helpText)).append(' ').append(displayKey));
      const $row = $('<tr>').append($('<td>').append($key));
      statsList.forEach((stats) => {
        // stats: list of statistics corresponding to one run (column)
        const stat = stats.find((stat) => metricNameEquals(stat.name, key));
        $row.append($('<td>').append(stat ? renderFieldValue(field, round(stat.mean, 3)) : '?'));
      });
      $output.append($row);
    });

    // Link to the JSON file
    $output.append($('<tr>').append($('<td>'))
      .append(statsPaths.map((statsPath) => $('<td>').append($('<a>', {href: statsPath}).append('JSON')))));
    return $output;
  }

  function highlightNewWords(text, origText) {
    // Render `text`, highlighting any words that don't occur in `origText`
    // Ideally, we would form an alignment between `text` and `origText` and
    // show the full diff, but that's too expensive.
    const origWords = {};
    origText.split(' ').forEach((word) => {
      origWords[word] = true;
    });
    return text.split(' ').map((word) => origWords[word] ? word : '<u>' + word + '</u>').join(' ');
  }

  function renderScenarioInfo(scenario, scenarioPath, $scenarioInfo) {
    const $output = $('<div>');
    $output.append($('<h3>').append(urlParams.scenarioDisplayName || renderScenarioDisplayNameArgs(scenario)));
    $output.append($('<div>').append($('<i>').append(urlParams.scenarioDescription || scenario.description)));
    $output.append($('<div>')
      .append($('<a>', {href: scenario.definition_path}).append('[code]'))
      .append(' ').append($('<a>', {href: scenarioPath}).append('[JSON]'))
      .append(' ').append($('<a>', {href: '#adapter'}).append('[adapter]'))
      .append(' ').append($('<a>', {href: '#instances'}).append('[instances]'))
      .append(' ').append($('<a>', {href: '#metrics'}).append('[metrics]'))
    );
    return $output;
  }

  function instanceKey(instance) {
    // The (instance id, perturbation) should be enough to uniquely identify the instance.
    return JSON.stringify([instance.id, instance.perturbation || 'original']);
  }

  function perInstanceStatsKey(entry) {
    return JSON.stringify([entry.instance_id, entry.perturbation || 'original', entry.train_trial_index]);
  }

  function instanceTrialKey(instance, trainTrialIndex) {
    return JSON.stringify([instance.id, instance.perturbation || 'original', trainTrialIndex]);
  }

  function renderScenarioInstances(scenario, $instances) {
    // Render all the instances in a scenario, outputting to $instances.
    // Return a mapping from instance key to the div where
    // we're rendering the instance, so that we can put the predictions in the
    // right spot.
    const instanceKeyToDiv = {};

    // Keep track of the original (unperturbed) instances
    const id2originalInstance = {};
    scenario.instances.forEach((instance) => {
      if (!instance.perturbation) {
        id2originalInstance[instance.id] = instance;
      }
    });

    scenario.instances.forEach((instance) => {
      const key = instanceKey(instance);
      if (key in instanceKeyToDiv) {
        console.warn(`Two instances with the same key ${key}, skipping`, instance);
        return;
      }

      // Assume original version (no perturbation shows up first)
      if (!instance.perturbation) {
        $instances.append($('<hr>'));
      } else {
        $instances.append($('<br>'));
      }

      const $instance = $('<div>');

      // For perturbations of an instance, highlight the diff between the unperturbed instance with the same ID
      const originalInstance = id2originalInstance[instance.id];

      let header;
      if (!instance.perturbation) {
        header = `Instance ${instance.id} [split: ${instance.split}]`;
      } else {
        header = '...with perturbation: ' + renderPerturbation(instance.perturbation);
      }

      $instance.append($('<b>').append(header));

      // We can hide the inputs and outputs to focus on the predictions
      if (!urlParams.hideInputOutput) {
        $instance.append('<br>');
        const input = instance.perturbation ? highlightNewWords(instance.input, originalInstance.input) : instance.input;

        // Input
        $instance.append(multilineHtml(input));

        // References
        const $references = $('<ul>');
        instance.references.forEach((reference, referenceIndex) => {
          const originalReference = instance.perturbation && originalInstance.references[referenceIndex];
          const output = instance.perturbation ? highlightNewWords(reference.output, originalReference.output) : reference.output;
          const suffix = reference.tags.length > 0 ? ' ' + ('[' + reference.tags.join(',') + ']').bold() : '';
          $references.append($('<li>').append(output + suffix));
        });
        $instance.append($references);
      }

      $instances.append($instance);
      instanceKeyToDiv[key] = $instance;
    });

    return instanceKeyToDiv;
  }

  function renderPredictions(runSpec, runDisplayName, scenarioState, perInstanceStats, instanceKeyToDiv) {
    // Add the predictions and statistics from `scenarioState` and `perInstanceStats` to the appropriate divs for each instance.
    // Each instance give rises to multiple requests (whose results are in `scenarioState`):
    //
    // Identity of the instance (instanceKey):
    // - instance_id
    // - perturbation
    // Replication:
    // - train_trial_index
    // Instance-level decompositions:
    // - for adapter method = language_modeling, a long instance is broken up into multiple requests
    // - for adapter method = multiple_choice_separate_original, have one request per reference
    // - for adapter method = multiple_choice_separate_calibrated, have two requests per reference
    const method = runSpec.adapter_spec.method;
    const numTrainTrials = scenarioState.request_states.reduce((m, request_state) => Math.max(m, request_state.train_trial_index), -1) + 1;

    // The `perInstanceStats` specifies stats for each instanceKey (instance_id, perturbation) and train_trial_index.
    const instanceKeyTrialToStats = {};
    // Whether we've already shown the stats
    const shownStats = {};
    perInstanceStats.forEach((entry) => {
      const key = perInstanceStatsKey(entry);
      instanceKeyTrialToStats[key] = (instanceKeyTrialToStats[key] || []).concat(entry.stats);
    });

    // For each request state (across all instances)...
    scenarioState.request_states.forEach((requestState) => {
      const $instance = instanceKeyToDiv[instanceKey(requestState.instance)];
      if (!$instance) {
        console.error('Not found: ' + instanceKey(requestState.instance));
        return;
      }

      // For adapter method = separate, don't show the calibration requests
      if (requestState.request_mode === 'calibration') {
        return;
      }

      // Print out instance-level statistics.
      // Show it once for each (instance id, train trial index, perturbation).
      const key = instanceTrialKey(requestState.instance, requestState.train_trial_index);
      if (!shownStats[key]) {
        const stats = instanceKeyTrialToStats[key];
        if (!stats) {
          console.error("Cannot find stats for", key, instanceKeyTrialToStats);
        }
        $instance.append(renderPerInstanceStats(runSpec.groups, stats, runDisplayName));
        shownStats[key] = true;
      }

      // Create a link for the request made to the API
      const request = Object.assign({}, requestState.request);
      const prompt = request.prompt;
      delete request.prompt;
      const query = {
        prompt,
        settings: JSON.stringify(request),
        environments: '',
      };
      const href = '/static/index.html' + encodeUrlParams(query);

      // Render the prediction
      let prefix = '';
      let prediction = $('<i>').append('(empty)');
      const $logProb = $('<span>');
      if (requestState.result) {
        // Assume there is only one completion
        const completion = requestState.result.completions[0];
        prediction = completion.text.trim();

        // For adapter method = joint
        if (requestState.output_mapping) {
          prediction = requestState.output_mapping[prediction];
        }

        if (method.startsWith('multiple_choice_separate_')) {
          // For adapter method = separate, prediction starts with the prompt, strip it out
          if (prediction.startsWith(requestState.instance.input)) {
            prefix = '...';
            prediction = prediction.substring(requestState.instance.input.length).trim();
          }
        } else if (method === 'language_modeling') {
          // For language modeling, first token is just padding, so strip it out
          const firstToken = completion.tokens[0];
          if (Object.keys(firstToken.top_logprobs).length === 0) {
            if (!prediction.startsWith(firstToken.text)) {
              console.warning("Prediction doesn't start with first token", prediction, firstToken, completion);
            } else {
              prediction = prediction.substring(firstToken.text.length);
            }
          }

          // Prediction is a chunk of the input that's already rendered above,
          // so we just need to show the beginning and end of the chunk.
          // Ideally, we whould show all the tokens and color-code their
          // probabilities.
          prediction = truncateMiddle(prediction, 30);
        }

        $logProb.append(' ').append($('<span>', {class: 'logprob'}).append('(' + round(completion.logprob, 3) + ')'));
      }

      // Describe the prediction
      let description = '';

      // If there are multiple runs
      if (runDisplayName) {
        description += '[' + runDisplayName + '] ';
      }

      description += 'Prediction';

      // Which reference (for multiple_choice_separate_*)
      if (requestState.reference_index != null) {
        description += '[ref ' + requestState.reference_index + ']';
      }

      // If there are multiple trials
      if (numTrainTrials > 1) {
        description += '{trial ' + requestState.train_trial_index + '}';
      }

      $instance.append($('<div>')
        .append($('<a>', {href}).append($('<b>').append(description)))
        .append(': ')
        .append(prefix + prediction)
        .append($logProb));
    });
  }

  function renderRunsDetailed(runSpecs) {
    // Render all the `runSpecs`:
    // 1. Adapter specification
    // 2. Instances + predictions
    // 3. Stats
    // For each block, we show a table and each `runSpec` is a column.
    const CORRECT_TAG = 'correct';

    // Used to hash instances.
    function instanceKey(instance) {
      return JSON.stringify(instance);
    }

    // Paths (parallel arrays corresponding to `runSpecs`)
    const statsPaths = runSpecs.map((runSpec) => {
      return `benchmark_output/runs/${suite}/${runSpec.name}/stats.json`;
    });
    const perInstanceStatsPaths = runSpecs.map((runSpec) => {
      return `benchmark_output/runs/${suite}/${runSpec.name}/per_instance_stats.json`;
    });
    const scenarioPaths = runSpecs.map((runSpec) => {
      return `benchmark_output/runs/${suite}/${runSpec.name}/scenario.json`;
    });
    const scenarioStatePaths = runSpecs.map((runSpec) => {
      return `benchmark_output/runs/${suite}/${runSpec.name}/scenario_state.json`;
    });
    const runSpecPaths = runSpecs.map((runSpec) => {
      return `benchmark_output/runs/${suite}/${runSpec.name}/run_spec.json`;
    });

    // Figure out short names for the runs based on where they differ
    const runDisplayNames = findDiff(runSpecs.map((runSpec) => runSpec.adapter_spec)).map(renderDict);

    // Setup the basic HTML elements
    const $root = $('<div>');
    const $scenarioInfo = $('<div>', {class: 'scenario-info'});
    $scenarioInfo.append('Loading...');
    $root.append($scenarioInfo);

    // Adapter
    $root.append($('<a>', {name: 'adapter'}).append($('<h5>').append('Adapter')));
    const $adapterSpec = $('<table>');
    if (runSpecs.length > 1) {
      $adapterSpec.append($('<tr>').append($('<td>'))
        .append(runDisplayNames.map((name) => $('<td>').append(name))));
    }
    $root.append($('<div>', {class: 'table-container'}).append($adapterSpec));

    // Instances
    $root.append($('<a>', {name: 'instances'}).append($('<h5>').append('Instances')));
    const $instances = $('<div>');
    $root.append($('<div>', {class: 'table-container'}).append($instances));

    // Metrics
    $root.append($('<a>', {name: 'metrics'}).append($('<h5>').append('Metrics')));
    const $stats = $('<table>');
    const $statsSearch = $('<input>', {type: 'text', size: 40, placeholder: 'Enter keywords to filter metrics'});
    if (runSpecs.length > 1) {
      $stats.append($('<tr>').append($('<td>')).append(runDisplayNames.map((name) => $('<td>').append(name))));
    }
    $root.append($('<div>', {class: 'table-container'}).append([$statsSearch, $stats]));

    // Render adapter specs
    const keys = canonicalizeList(runSpecs.map((runSpec) => Object.keys(runSpec.adapter_spec)));
    sortListWithReferenceOrder(keys, schema.adapterFieldNames);
    keys.forEach((key) => {
      const field = schema.adapterField(key);
      const helpText = describeField(field);
      const $key = $('<td>').append($('<span>').append(helpIcon(helpText)).append(' ').append(key));
      const $row = $('<tr>').append($key);
      runSpecs.forEach((runSpec) => {
        $row.append($('<td>').append(renderFieldValue(field, runSpec.adapter_spec[key])));
      });
      $adapterSpec.append($row);
    });
    $adapterSpec.append($('<tr>').append($('<td>'))
      .append(runSpecPaths.map((runSpecPath) => $('<td>').append($('<a>', {href: runSpecPath}).append('JSON')))));

    // Render metrics/stats
    getJSONList(statsPaths, (statsList) => {
      console.log('metrics', statsList);
      const keys = canonicalizeList(statsList.map((stats) => stats.map((stat) => stat.name)));
      keys.sort(metricNameCompare);

      function update() {
        $stats.empty().append(renderGlobalStats(query, keys, statsList, statsPaths));
      }

      // Filter 
      let query = '';
      $statsSearch.keyup((e) => {
        query = $statsSearch.val();
        update();
      });

      update();
    }, []);

    // Render scenario instances
    const instanceToDiv = {};  // For each instance
    getJSONList(scenarioPaths, (scenarios) => {
      console.log('scenarios', scenarios);

      // Only grab the first scenario (assume all runs have the same scenario)
      $scenarioInfo.empty();
      $scenarioInfo.append(renderScenarioInfo(scenarios[0], scenarioPaths[0]));
      const instanceKeyToDiv = renderScenarioInstances(scenarios[0], $instances);

      // Render the model predictions
      getJSONList(scenarioStatePaths, (scenarioStates) => {
        console.log('scenarioStates', scenarioStates);
        getJSONList(perInstanceStatsPaths, (perInstanceStats) => {
          console.log('perInstanceStats', perInstanceStats);
          // For each run / model...
          runSpecs.forEach((runSpec, index) => {
            renderPredictions(runSpec, runDisplayNames[index], scenarioStates[index], perInstanceStats[index], instanceKeyToDiv);
          });
        });
      });
    });

    return $root;
  }

  function renderLandingPage() {
    const $intro = $('<div>').append('Welcome to the CRFM benchmarking project!');
    const $links = $('<ul>').append(
      $('<li>').append($('<a>', {href: '?models'}).append('Models')),
      $('<li>').append($('<a>', {href: '?groups'}).append('Scenario groups')),
      $('<li>').append($('<a>', {href: '?runs'}).append('Runs')),
      $('<li>').append($('<a>', {href: '?facets'}).append('Facets')),
    );
    return $('<div>').append($intro).append($links);
  }

  function renderCell(cell) {
    const value = $('<span>', {title: cell.description}).append(cell.display_value || cell.value);
    if (cell.style) {
      value.css(cell.style);
    }
    return $('<td>').append(cell.href ? $('<a>', {href: cell.href}).append(value) : value);
  }

  function renderTable(table, addLatexLink = false) {
    const $output = $('<div>');
    $output.append($('<h3>').append(table.title));
    if (addLatexLink) {
        $output.append($('<a>', {href: '?latex=' + table.title.replaceAll(" ", "_").replace("/", "_")}).append('[latex]'));
    }
    const $table = $('<table>', {class: 'query-table results-table'});
    const $header = $('<tr>').append(table.header.map(renderCell));
    $table.append($header);

    table.rows.forEach((row) => {
      const $row = $('<tr>').append(row.map(renderCell));
      $table.append($row);
    });
    $output.append($table);
<<<<<<< HEAD
=======
    table.links.forEach((link) => {
      $output.append(' ').append($('<a>', {href: link.href}).append('[' + link.text + ']'));
    });
>>>>>>> 9c2a3516
    return $output;
  }

  function renderTables(tables, addLatexLinks = false) {
    const $output = $('<div>');
    tables.forEach((table) => {
      $output.append($('<div>', {class: 'table-container'}).append(renderTable(table, addLatexLinks)));
    });
    return $output;
  }

  //////////////////////////////////////////////////////////////////////////////
  //                                   Main                                   //
  //////////////////////////////////////////////////////////////////////////////

  const $main = $('#main');
  $.when(
    $.get('schema.yaml', {}, (response) => {
      const raw = jsyaml.load(response);
      console.log('schema', raw);
      schema = new Schema(raw);
    }),
  ).then(() => {
    $main.empty();
    if (urlParams.models) {
      // Show models
      $.getJSON(`benchmark_output/runs/${suite}/models.json`, {}, (response) => {
        const models = response;
        console.log('models', models);
        $main.append(renderHeader('Models', renderModels(models)));
      });
    } else if (urlParams.runSpec || urlParams.runSpecs || urlParams.runSpecRegex) {
      // Show a set of run specs (matching a regular expression)
      $.getJSON(`benchmark_output/runs/${suite}/run_specs.json`, {}, (response) => {
        const runSpecs = response;
        console.log('runSpecs', runSpecs);
        let matcher;
        if (urlParams.runSpec) {
          // Exactly one
          matcher = (runSpec) => runSpec.name === urlParams.runSpec;
        } else if (urlParams.runSpecs) {
          // List
          const selectedRunSpecs = JSON.parse(urlParams.runSpecs);
          matcher = (runSpec) => selectedRunSpecs.includes(runSpec.name);
        } else if (urlParams.runSpecRegex) {
          // Regular expression
          const regex = new RegExp('^' + urlParams.runSpec + '$');
          matcher = (runSpec) => regex.test(runSpec.name);
        } else {
          throw 'Internal error';
        }
        const matchedRunSpecs = runSpecs.filter(matcher);
        if (matchedRunSpecs.length === 0) {
          $main.append(renderError('No matching runs'));
        } else {
          $main.append(renderRunsDetailed(matchedRunSpecs));
        }
      });
    } else if (urlParams.runs) {
      // Search over all runs
      $.getJSON(`benchmark_output/runs/${suite}/run_specs.json`, {}, (response) => {
        const runSpecs = response;
        console.log('runSpecs', runSpecs);
        $main.append(renderHeader('Runs', renderRunsOverview(runSpecs)));
      });
    } else if (urlParams.groups) {
      // All groups
      $.getJSON(`benchmark_output/runs/${suite}/groups.json`, {}, (response) => {
        $main.append(renderTable(response));
      });
    } else if (urlParams.group) {
      // Specific group
      $.getJSON(`benchmark_output/runs/${suite}/groups/${urlParams.group}.json`, {}, (tables) => {
        console.log('group', tables);
        const addLatexLinks = true;
        $main.append(renderTables(tables, addLatexLinks));
      });
    } else if (urlParams.facets) {
      // All metrics
      $.getJSON(`benchmark_output/runs/${suite}/facets.json`, {}, (response) => {
        $main.append(renderTable(response));
      });
    } else if (urlParams.facet) {
      // Specific group
      $.getJSON(`benchmark_output/runs/${suite}/facets/${urlParams.facet}.json`, {}, (tables) => {
        console.log('facet', tables);
        const addLatexLinks = false;
        $main.append(renderTables(tables, addLatexLinks));
      });
<<<<<<< HEAD
    } else if (urlParams.latex) {
      // Tex corresponding to a group
      $.get(`benchmark_output/runs/${suite}/groups/latex/${urlParams.latex}.tex`, {}, (latex) => {
        console.log('latex', latex);
        $main.append($('<h3>').append(urlParams.latex.replace('___', ' / ').replaceAll('_', ' ')));
        $main.append(renderLatex(latex));
      });
=======
>>>>>>> 9c2a3516
    } else {
      $main.append(renderLandingPage());
    }
  });
});<|MERGE_RESOLUTION|>--- conflicted
+++ resolved
@@ -638,12 +638,9 @@
       $table.append($row);
     });
     $output.append($table);
-<<<<<<< HEAD
-=======
     table.links.forEach((link) => {
       $output.append(' ').append($('<a>', {href: link.href}).append('[' + link.text + ']'));
     });
->>>>>>> 9c2a3516
     return $output;
   }
 
@@ -733,16 +730,6 @@
         const addLatexLinks = false;
         $main.append(renderTables(tables, addLatexLinks));
       });
-<<<<<<< HEAD
-    } else if (urlParams.latex) {
-      // Tex corresponding to a group
-      $.get(`benchmark_output/runs/${suite}/groups/latex/${urlParams.latex}.tex`, {}, (latex) => {
-        console.log('latex', latex);
-        $main.append($('<h3>').append(urlParams.latex.replace('___', ' / ').replaceAll('_', ' ')));
-        $main.append(renderLatex(latex));
-      });
-=======
->>>>>>> 9c2a3516
     } else {
       $main.append(renderLandingPage());
     }
