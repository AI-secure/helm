# Add any classes that need to be loaded dynamically via `create_object`.

# Scenarios
from . import simple_scenarios  # noqa
from . import mmlu_scenario  # noqa
from . import commonsense_qa_scenario  # noqa
from . import twitter_aae_scenario  # noqa
from . import real_toxicity_prompts_scenario  # noqa
from . import the_pile_scenario  # noqa
from . import wiki_scenario  # noqa
from . import lpm_scenario  # noqa
from . import copyright_scenario  # noqa
from . import boolq_scenario  # noqa
<<<<<<< HEAD
from . import lsat_qa_scenario  # noqa
=======
from . import natural_qa_scenario  # noqa
from . import quac_scenario  # noqa
>>>>>>> 923a6df9
from . import babi_qa_scenario  # noqa
from . import narrativeqa_scenario  # noqa
from . import raft_scenario  # noqa

from . import basic_metrics  # noqa
from . import commonsense_qa_metrics  # noqa
from . import toxicity_metrics  # noqa
from . import tokens_metric  # noqa
from . import copyright_metrics  # noqa<|MERGE_RESOLUTION|>--- conflicted
+++ resolved
@@ -11,12 +11,9 @@
 from . import lpm_scenario  # noqa
 from . import copyright_scenario  # noqa
 from . import boolq_scenario  # noqa
-<<<<<<< HEAD
 from . import lsat_qa_scenario  # noqa
-=======
 from . import natural_qa_scenario  # noqa
 from . import quac_scenario  # noqa
->>>>>>> 923a6df9
 from . import babi_qa_scenario  # noqa
 from . import narrativeqa_scenario  # noqa
 from . import raft_scenario  # noqa
