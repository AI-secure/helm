# Add any classes that need to be loaded dynamically via `create_object`.

# Scenarios
from . import simple_scenarios  # noqa
from . import mmlu_scenario  # noqa
from . import commonsense_qa_scenario  # noqa
from . import twitter_aae_scenario  # noqa
from . import real_toxicity_prompts_scenario  # noqa
from . import lpm_scenario  # noqa
from . import copyright_scenario  # noqa
from . import boolq_scenario  # noqa
<<<<<<< HEAD
from . import narrativeqa_scenario  # noqa
=======
from . import raft_scenario  # noqa
>>>>>>> 83af696e

from . import basic_metrics  # noqa
from . import commonsense_qa_metrics  # noqa
from . import toxicity_metrics  # noqa
from . import tokens_metric  # noqa
from . import copyright_metrics  # noqa<|MERGE_RESOLUTION|>--- conflicted
+++ resolved
@@ -9,11 +9,8 @@
 from . import lpm_scenario  # noqa
 from . import copyright_scenario  # noqa
 from . import boolq_scenario  # noqa
-<<<<<<< HEAD
 from . import narrativeqa_scenario  # noqa
-=======
 from . import raft_scenario  # noqa
->>>>>>> 83af696e
 
 from . import basic_metrics  # noqa
 from . import commonsense_qa_metrics  # noqa
