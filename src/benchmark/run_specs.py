--- conflicted
+++ resolved
@@ -141,13 +141,10 @@
         return [get_run_spec1()]
     if name == "twitter_aae":
         return [get_twitter_aae_spec(**args)]
-<<<<<<< HEAD
     if name == "natural_qa":
         return [get_natural_qa_spec(**args)]
-=======
     if name == "raft":
         return [get_raft_spec(**args)]
->>>>>>> 6c4a0729
 
     raise ValueError(f"Unknown run spec: {spec}")
 
@@ -482,7 +479,6 @@
     )
 
 
-<<<<<<< HEAD
 def get_natural_qa_spec(mode: str) -> RunSpec:
     scenario = ScenarioSpec(class_name="benchmark.natural_qa_scenario.NaturalQAScenario", args={"mode": mode})
 
@@ -498,13 +494,12 @@
         max_tokens=300,  # answers are at most 65 words
         temperature=0.0,
     )
-    # TODO:  Add F1 score once its merged
     return RunSpec(
         name=f"natural_qa:mode={mode}",
         scenario=scenario,
         adapter_spec=adapter_spec,
-        metrics=get_basic_metrics({"names": ["exact_match"]}),
-=======
+        metrics=get_basic_metrics({"names": ["exact_match", "f1_score"]}),
+
 def get_narrativeqa_spec() -> RunSpec:
     scenario = ScenarioSpec(class_name="benchmark.narrativeqa_scenario.NarrativeQAScenario", args=dict())
 
@@ -527,5 +522,4 @@
         scenario=scenario,
         adapter_spec=adapter_spec,
         metrics=get_basic_metrics({"names": ["f1_score", "rouge-l", "bleu_1", "bleu_4"]}),
->>>>>>> 6c4a0729
     )