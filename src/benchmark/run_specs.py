from typing import List, Dict, Optional, Any, Callable

from common.object_spec import ObjectSpec

from .adapter import (
    AdapterSpec,
    ADAPT_LANGUAGE_MODELING,
    ADAPT_MULTIPLE_CHOICE,
    ADAPT_GENERATION,
    ADAPT_LANGUAGE_MODELING_MINIMAL_PAIRS,
)
from .metric import MetricSpec
from .runner import RunSpec
from .scenario import ScenarioSpec
from .commonsense_qa_scenario import MULTI_CHOICE_QUESTION_ANSWERING_METHOD, CAUSAL_LANGUAGE_MODELING_METHOD
from .math_scenario import OFFICIAL_MATH_INSTRUCTIONS, OFFICIAL_MATH_PROMPT
from .raft_scenario import get_raft_instructions
from .run_expander import RUN_EXPANDERS


HUMAN_EVAL_METRIC_NAMES = ("code_eval_acc", "pass")
APPS_METRIC_NAMES = ("test_avg", "strict_acc")
SIMPLE_METRIC_MAX_EVAL_INSTANCES = 1000  # default for scenarios that only use simple metrics (e.g., accuracy, f1)


def get_scenario_spec1() -> ScenarioSpec:
    return ScenarioSpec(
        class_name="benchmark.simple_scenarios.Simple1Scenario",
        args={"num_input_tokens": 5, "vocab_size": 20, "num_train_instances": 10, "num_test_instances": 10},
    )


def get_scenario_spec_tiny():
    return ScenarioSpec(
        class_name="benchmark.simple_scenarios.Simple1Scenario",
        args={"num_input_tokens": 5, "vocab_size": 20, "num_train_instances": 2, "num_test_instances": 2},
    )


def get_adapter_spec1() -> AdapterSpec:
    return AdapterSpec(
        method=ADAPT_GENERATION,
        instructions="Please solve the following problem.",
        max_train_instances=5,
        max_eval_instances=10,
        num_outputs=3,
        num_train_trials=3,
        model="simple/model1",
        temperature=1,
        stop_sequences=["."],
    )


def get_basic_metrics(args: Dict[str, List[str]]) -> List[MetricSpec]:
    return [MetricSpec(class_name="benchmark.basic_metrics.BasicMetric", args=args)]


def get_bbq_metrics() -> List[MetricSpec]:
    return [MetricSpec(class_name="benchmark.bbq_metrics.BBQMetric", args={})]


def get_bold_metrics() -> List[MetricSpec]:
    return [MetricSpec(class_name="benchmark.toxicity_metrics.ToxicityMetric", args={})]


def get_commonsense_qa_metrics(args: Dict[str, Any]) -> List[MetricSpec]:
    return [MetricSpec(class_name="benchmark.commonsense_qa_metrics.CommonSenseQAMetric", args=args)]


def get_msmarco_metrics() -> List[MetricSpec]:
    return [
        MetricSpec(
            class_name="benchmark.msmarco_metrics.MSMARCOMetric",
            args={"name": "mean_reciprocal_rank", "topk_list": [10]},
        )
    ]


def get_toxicity_metrics() -> List[MetricSpec]:
    return [MetricSpec(class_name="benchmark.toxicity_metrics.ToxicityMetric", args={})]


def get_srn_metrics() -> List[MetricSpec]:
    metric_names = {"names": ["iou_set_match", "exact_set_match"]}
    return [MetricSpec(class_name="benchmark.basic_metrics.BasicMetric", args=metric_names)]


def get_math_metrics() -> List[MetricSpec]:
    metric_names = {"names": ["math_equiv"]}
    return [MetricSpec(class_name="benchmark.basic_metrics.BasicMetric", args=metric_names)]


def get_copyright_metrics(args: Optional[Dict] = None) -> List[MetricSpec]:
    if args is None:
        args = dict()
    return [
        MetricSpec(
            class_name="benchmark.copyright_metrics.BasicCopyrightMetric",
            args={**args, "name": "longest_common_prefix_length"},
        ),
        MetricSpec(
            class_name="benchmark.copyright_metrics.BasicCopyrightMetric", args={**args, "name": "edit_distance"},
        ),
    ]


def get_disinformation_metrics(args: Optional[Dict] = None) -> List[MetricSpec]:
    if args is None:
        args = dict()
    return [
        MetricSpec(
            class_name="benchmark.disinformation_metrics.DisinformationMetric", args={**args, "name": "self_bleu"},
        ),
        MetricSpec(
            class_name="benchmark.disinformation_metrics.DisinformationMetric",
            args={**args, "name": "monte_carlo_entropy"},
        ),
    ]


def get_code_metrics(dataset: str) -> List[MetricSpec]:
    if dataset == "HumanEval":
        metric_names = {"names": HUMAN_EVAL_METRIC_NAMES}
        return [MetricSpec(class_name="benchmark.basic_metrics.BasicMetric", args=metric_names)]
    else:  # APPS.
        metric_names = {"names": APPS_METRIC_NAMES}
        return [MetricSpec(class_name="benchmark.code_metrics.APPSMetric", args=metric_names)]


def get_simple1_spec() -> RunSpec:
    """An run spec for debugging."""
    return RunSpec(
        name="simple1",
        scenario=get_scenario_spec1(),
        adapter_spec=get_adapter_spec1(),
        metrics=get_basic_metrics({"names": []}),
    )


<<<<<<< HEAD
def get_bbq_spec(subject: str) -> RunSpec:
    scenario = ScenarioSpec(class_name="benchmark.bbq_scenario.BBQScenario", args={"subject": subject})

    def format(subject: str):
        if subject != "all":
            subject = subject[0].upper() + subject[1:]
        return subject

    adapter_spec = AdapterSpec(
        method=ADAPT_MULTIPLE_CHOICE,
        instructions="The following are multiple choice questions (with answers).",
        input_prefix="",
        output_prefix="\nAnswer: ",
        max_train_instances=5,
        max_eval_instances=10,  # TODO: Find the number of samples to evaluate.
=======
def get_msmarco_spec(
    task: str, topk: str = "30", num_eval_queries: str = "500", num_train_queries: str = "1000"
) -> RunSpec:
    scenario = ScenarioSpec(
        class_name="benchmark.msmarco_scenario.MSMARCOScenario",
        args={
            "task": task,
            "topk": int(topk),
            "num_eval_queries": int(num_eval_queries),
            "num_train_queries": int(num_train_queries),
        },
    )

    adapter_spec = AdapterSpec(
        method=ADAPT_MULTIPLE_CHOICE,
        instructions="",
        input_prefix="",
        output_prefix="\nAnswer: ",
        max_train_instances=4,
        max_eval_instances=1500,
>>>>>>> 09be4463
        num_outputs=1,
        num_train_trials=1,
        model="openai/davinci",
        temperature=0,
    )

<<<<<<< HEAD
    return RunSpec(name="bbq", scenario=scenario, adapter_spec=adapter_spec, metrics=get_bbq_metrics())


def get_bold_spec(subject: str) -> RunSpec:
    scenario = ScenarioSpec(class_name="benchmark.bold_scenario.BOLDScenario", args={"subject": subject})

    adapter_spec = AdapterSpec(
        method=ADAPT_GENERATION,
        input_prefix="",
        output_prefix="",
        max_train_instances=0,
        max_eval_instances=10,  # TODO: Find the number of samples to evaluate.
        num_outputs=25,
        model="openai/davinci",
        temperature=1,
        max_tokens=20,  # see Table 8 of RealToxicityPrompts: https://arxiv.org/pdf/2009.11462.pdf
    )
    return RunSpec(name="bold", scenario=scenario, adapter_spec=adapter_spec, metrics=get_bold_metrics())


def get_civil_comments_spec() -> RunSpec:
    scenario = ScenarioSpec(class_name="benchmark.civil_comments_scenario.CivilCommentsScenario", args={})

    adapter_spec = AdapterSpec(
        method=ADAPT_GENERATION,
        input_prefix="",
        output_prefix="\nanswer:",
        num_train_trials=1,
        max_train_instances=5,
        model="openai/davinci",
        max_eval_instances=10,  # TODO: Find the number of samples to evaluate.
        num_outputs=1,
        max_tokens=1,
    )
    return RunSpec(
        name="civil_comments",
        scenario=scenario,
        adapter_spec=adapter_spec,
        metrics=get_basic_metrics({"names": ["exact_match"]}),
=======
    return RunSpec(
        name=f"msmarco:task={task},topk={topk},num_eval_queries={num_eval_queries},"
        f"num_train_queries={num_train_queries}",
        scenario=scenario,
        adapter_spec=adapter_spec,
        metrics=get_msmarco_metrics(),
>>>>>>> 09be4463
    )


def get_mmlu_spec(subject: str) -> RunSpec:
    scenario = ScenarioSpec(class_name="benchmark.mmlu_scenario.MMLUScenario", args={"subject": subject})

    def format(subject: str):
        return subject.replace("_", " ")

    adapter_spec = AdapterSpec(
        method=ADAPT_MULTIPLE_CHOICE,
        instructions=f"The following are multiple choice questions (with answers) about {format(subject)}.",
        input_prefix="",
        output_prefix="\nAnswer: ",
        max_train_instances=5,
        max_eval_instances=1000,  # TODO: Justify, @michi
        num_outputs=10,
        num_train_trials=1,
        model="openai/davinci",
        temperature=0,
    )

    return RunSpec(
        name=f"mmlu:subject={subject}",
        scenario=scenario,
        adapter_spec=adapter_spec,
        metrics=get_basic_metrics({"names": ["exact_match"]}),
    )


def get_wiki_spec(k: str, subject: str) -> RunSpec:
    scenario = ScenarioSpec(class_name="benchmark.wiki_scenario.WIKIScenario", args={"subject": subject},)

    adapter_spec = AdapterSpec(
        method=ADAPT_GENERATION,
        input_prefix="",
        output_prefix="",
        num_train_trials=1,
        max_train_instances=5,
        max_eval_instances=1000,
        num_outputs=int(k),
        model="openai/davinci",
        temperature=1.0,
        max_tokens=8,
        stop_sequences=["\n"],
    )

    return RunSpec(
        name=f"wiki:k={k},subject={subject}",
        scenario=scenario,
        adapter_spec=adapter_spec,
        metrics=get_basic_metrics({"names": ["exact_match"]}),
    )


def get_commonsense_qa_spec(dataset: str, method: str) -> RunSpec:
    scenario = ScenarioSpec(
        class_name="benchmark.commonsense_qa_scenario.CommonSenseQAScenario",
        args={"dataset": dataset, "method": method,},
    )

    if method == MULTI_CHOICE_QUESTION_ANSWERING_METHOD:
        adapter_spec = AdapterSpec(
            method=ADAPT_MULTIPLE_CHOICE,
            instructions="The following are multiple choice questions (with answers) about common sense.",
            input_prefix="",
            output_prefix="\nAnswer: ",
            max_train_instances=0,  # TODO: Justify; @michi
            max_eval_instances=None,
            num_outputs=10,
            num_train_trials=1,
            model="openai/davinci",
            temperature=0,
        )
        run_spec = RunSpec(
            name=f"commonsense_qa:dataset={dataset},method={method}",
            scenario=scenario,
            adapter_spec=adapter_spec,
            metrics=get_basic_metrics({"names": ["exact_match"]}),
        )
    elif method == CAUSAL_LANGUAGE_MODELING_METHOD:
        n_choice = {"hellaswag": 4, "openbookqa": 4, "commonsenseqa": 5, "piqa": 2, "siqa": 3,}[dataset]
        adapter_spec = AdapterSpec(
            method=ADAPT_LANGUAGE_MODELING,
            instructions="",
            input_prefix="",
            output_prefix="",
            max_train_instances=0,  # TODO: Justify; @michi
            max_eval_instances=1000 * n_choice * 2,
            num_outputs=10,
            max_tokens=0,
            num_train_trials=1,
            model="openai/davinci",
            temperature=0,
        )
        run_spec = RunSpec(
            name=f"commonsense_qa:dataset={dataset},method={method}",
            scenario=scenario,
            adapter_spec=adapter_spec,
            metrics=get_commonsense_qa_metrics({"n_choice": n_choice}),
        )
    else:
        raise ValueError(f"Unknown commonsense QA method: {method}")

    return run_spec


def get_quac_spec() -> RunSpec:
    scenario = ScenarioSpec(class_name="benchmark.quac_scenario.QuACScenario", args=dict())

    adapter_spec = AdapterSpec(
        method=ADAPT_GENERATION,
        input_prefix="",
        output_prefix="",
        num_train_trials=1,
        max_train_instances=5,
        model="openai/davinci",
        max_eval_instances=SIMPLE_METRIC_MAX_EVAL_INSTANCES,  # We have a total of 1000 eval instances
        num_outputs=1,
        max_tokens=100,  # answers are at most 30 words
        temperature=0.0,
        stop_sequences=["\n"],
    )
    return RunSpec(
        name="quac", scenario=scenario, adapter_spec=adapter_spec, metrics=get_basic_metrics({"names": ["f1_score"]}),
    )


def get_news_qa_spec() -> RunSpec:
    scenario = ScenarioSpec(class_name="benchmark.newsqa_scenario.NewsQAScenario", args=dict())

    adapter_spec = AdapterSpec(
        method=ADAPT_GENERATION,
        input_prefix="",
        output_prefix="",
        num_train_trials=1,
        max_train_instances=5,
        model="openai/davinci",
        max_eval_instances=SIMPLE_METRIC_MAX_EVAL_INSTANCES,  # full test set is 1262 eval instances
        num_outputs=1,
        max_tokens=50,  # answers are at most 13 words
        temperature=0.0,
        stop_sequences=["\n"],
    )
    return RunSpec(
        name="news_qa",
        scenario=scenario,
        adapter_spec=adapter_spec,
        metrics=get_basic_metrics({"names": ["f1_score"]}),
    )


def get_truthful_qa_spec(task: str) -> RunSpec:
    scenario = ScenarioSpec(class_name="benchmark.truthful_qa_scenario.TruthfulQAScenario", args={"task": task},)

    adapter_spec = AdapterSpec(
        method=ADAPT_MULTIPLE_CHOICE,
        instructions="",
        input_prefix="",
        output_prefix="\nAnswer: ",
        max_train_instances=5,
        max_eval_instances=654,
        num_outputs=1,
        num_train_trials=1,
        model="openai/davinci",
        temperature=0,
        max_tokens=0,
    )

    return RunSpec(
        name=f"truthful_qa:task={task}",
        scenario=scenario,
        adapter_spec=adapter_spec,
        metrics=get_basic_metrics({"names": ["exact_match"]}),
    )


def get_twitter_aae_spec(demographic: str) -> RunSpec:
    scenario = ScenarioSpec(
        class_name="benchmark.twitter_aae_scenario.TwitterAAEScenario", args={"demographic": demographic},
    )

    adapter_spec = AdapterSpec(
        method=ADAPT_LANGUAGE_MODELING,
        instructions="",
        input_prefix="",
        output_prefix="",
        max_train_instances=0,
        max_eval_instances=1000,  # TODO: remove this line once deployed, so we can cache everything in prod
        num_outputs=1,
        num_train_trials=1,
        model="openai/davinci",
        temperature=0,
        max_tokens=0,
    )

    return RunSpec(
        name=f"twitter_aae:demographic={demographic}",
        scenario=scenario,
        adapter_spec=adapter_spec,
        metrics=get_basic_metrics({"names": []}),
    )


def get_real_toxicity_prompts_spec() -> RunSpec:
    scenario = ScenarioSpec(class_name="benchmark.real_toxicity_prompts_scenario.RealToxicityPromptsScenario", args={})
    # Create AdapterSpec based on the RealToxicityPrompts paper: https://arxiv.org/pdf/2009.11462.pdf
    adapter_spec = AdapterSpec(
        method=ADAPT_GENERATION,
        input_prefix="",
        output_prefix="",
        num_train_trials=1,
        max_train_instances=0,
        max_eval_instances=1000,  # TODO: set this to 100,000 once deployed, so we can cache everything in prod
        model="openai/davinci",  # "...we use the 175B parameter GPT-3 model, also known as DA VINCI in the OpenAI API"
        temperature=1,  # "We use a temperature of 1 during generation..."
        max_tokens=20,  # "We generate up to 20 tokens per example..."
        num_outputs=25,  # "...the expected maximum toxicity over k = 25 generations..."
    )
    return RunSpec(
        name="real_toxicity_prompts", scenario=scenario, adapter_spec=adapter_spec, metrics=get_toxicity_metrics(),
    )


def get_synthetic_reasoning_natural_spec(difficulty: str) -> RunSpec:
    scenario = ScenarioSpec(
        class_name="benchmark.synthetic_reasoning_natural_scenario.SRNScenario", args={"difficulty": difficulty}
    )

    adapter_spec = AdapterSpec(
        method=ADAPT_GENERATION,
        instructions="Please solve the following problem.",
        max_train_instances=3,  # TODO: Justify; @tony w.
        max_eval_instances=100,
        num_outputs=3,
        num_train_trials=1,
        model="openai/davinci",
        temperature=1.0,
        stop_sequences=["\n"],
        max_tokens=20,
        input_prefix="Rules:\n",
        output_prefix="",
    )

    return RunSpec(
        name=f"synthetic_reasoning_natural:difficulty={difficulty}",
        scenario=scenario,
        adapter_spec=adapter_spec,
        metrics=get_srn_metrics(),
    )


def get_gsm_spec() -> RunSpec:
    scenario = ScenarioSpec(class_name="benchmark.gsm_scenario.GSM8KScenario", args={})
    # Create AdapterSpec based on the GSM8K paper: https://arxiv.org/pdf/2110.14168.pdf
    adapter_spec = AdapterSpec(
        method=ADAPT_GENERATION,
        input_prefix="",
        output_prefix="",
        num_train_trials=1,
        max_train_instances=3,  # TODO: Justify; @eric
        max_eval_instances=None,
        model="openai/davinci",
        temperature=0.7,
        stop_sequences=["\n\n"],
        max_tokens=400,  # The paper uses 400 tokens as the max sample length
        num_outputs=1,
    )
    return RunSpec(
        name="gsm",
        scenario=scenario,
        adapter_spec=adapter_spec,
        metrics=get_basic_metrics({"names": ["exact_match_indicator"]}),
    )


def get_raft_spec(subset: str) -> RunSpec:
    scenario = ScenarioSpec(class_name="benchmark.raft_scenario.RAFTScenario", args={"subset": subset},)

    adapter_spec = AdapterSpec(
        method=ADAPT_GENERATION,
        instructions=get_raft_instructions(subset),
        input_prefix="",
        output_prefix="\nLabel:",
        max_train_instances=5,
        max_eval_instances=None,  # We only have <50 instances per subset
        num_train_trials=1,
        model="openai/davinci",
        temperature=0.2,
        stop_sequences=["\n"],
        max_tokens=20,
    )

    return RunSpec(
        name=f"raft:subset={subset}",
        scenario=scenario,
        adapter_spec=adapter_spec,
        metrics=get_basic_metrics({"names": ["exact_match"]}),
    )


def get_math_spec(subject: str, level: str, use_official_prompt: bool = True) -> RunSpec:
    scenario = ScenarioSpec(
        class_name="benchmark.math_scenario.MATHScenario", args={"subject": subject, "level": level}
    )

    instructions = OFFICIAL_MATH_INSTRUCTIONS
    if use_official_prompt:
        instructions = OFFICIAL_MATH_PROMPT

    adapter_spec = AdapterSpec(
        method=ADAPT_GENERATION,
        instructions=instructions,
        max_train_instances=0 if use_official_prompt else 8,
        max_eval_instances=7500,
        num_outputs=1,
        num_train_trials=1,
        model="openai/davinci",
        temperature=0,
        stop_sequences=["$", "###", "\n"],
        max_tokens=20,
        input_prefix="\nProblem: ",
        output_prefix="\nAnswer: $",
        instance_prefix="$\n###",
    )

    return RunSpec(
        name=f"math:subject={subject},level={level}",
        scenario=scenario,
        adapter_spec=adapter_spec,
        metrics=get_math_metrics(),
    )


def get_boolq_spec() -> RunSpec:
    scenario = ScenarioSpec(class_name="benchmark.boolq_scenario.BoolQScenario", args={})

    adapter_spec = AdapterSpec(
        method=ADAPT_GENERATION,
        input_prefix="",
        output_prefix="\nanswer:",
        num_train_trials=1,
        max_train_instances=5,
        model="openai/davinci",
        max_eval_instances=SIMPLE_METRIC_MAX_EVAL_INSTANCES,  # full dataset has 6.5k questions
        num_outputs=1,
        max_tokens=1,
    )
    return RunSpec(
        name="boolq",
        scenario=scenario,
        adapter_spec=adapter_spec,
        metrics=get_basic_metrics({"names": ["exact_match"]}),
    )


def get_boolq_contrast_sets_spec() -> RunSpec:
    scenario = ScenarioSpec(class_name="benchmark.boolq_scenario.BoolQContrastSetScenario", args={})

    adapter_spec = AdapterSpec(
        method=ADAPT_GENERATION,
        input_prefix="",
        output_prefix="\nanswer:",
        num_train_trials=1,
        max_train_instances=5,
        model="openai/davinci",
        max_eval_instances=None,  # We have only 340 perturbed questions for 70 passages
        num_outputs=1,
        max_tokens=1,
    )
    return RunSpec(
        name="boolq_contrast_sets",
        scenario=scenario,
        adapter_spec=adapter_spec,
        metrics=get_basic_metrics({"names": ["exact_match"]}),
    )


def get_lsat_qa_spec(task: str) -> RunSpec:
    scenario = ScenarioSpec(class_name="benchmark.lsat_qa_scenario.LSATScenario", args={"task": task})

    adapter_spec = AdapterSpec(
        method=ADAPT_MULTIPLE_CHOICE,
        instructions="The following are multiple choice questions (with answers).",
        input_prefix="",
        output_prefix="\nAnswer: ",
        max_train_instances=2,  # TODO: Justify; @dor
        model="openai/davinci",
        max_eval_instances=None,
        num_outputs=1,
    )

    return RunSpec(
        name=f"lsat_qa:task={task}",
        scenario=scenario,
        adapter_spec=adapter_spec,
        metrics=get_basic_metrics({"names": ["exact_match"]}),
    )


def get_imdb_spec() -> RunSpec:
    scenario = ScenarioSpec(class_name="benchmark.imdb_scenario.IMDbScenario", args={})

    adapter_spec = AdapterSpec(
        method=ADAPT_GENERATION,
        input_prefix="Review: ",
        output_prefix="Sentiment:",
        num_train_trials=1,
        max_train_instances=5,
        model="openai/davinci",
        max_eval_instances=SIMPLE_METRIC_MAX_EVAL_INSTANCES,  # full dataset has 25k test inputs
        num_outputs=1,
        max_tokens=1,
        stop_sequences=["\n"],
    )
    return RunSpec(
        name="imdb",
        scenario=scenario,
        adapter_spec=adapter_spec,
        metrics=get_basic_metrics({"names": ["exact_match"]}),
    )


def get_imdb_contrast_sets_spec() -> RunSpec:
    scenario = ScenarioSpec(class_name="benchmark.imdb_scenario.IMDbContrastSetScenario", args={})

    adapter_spec = AdapterSpec(
        method=ADAPT_GENERATION,
        input_prefix="Review: ",
        output_prefix="Sentiment:",
        num_train_trials=1,
        max_train_instances=5,
        model="openai/davinci",
        max_eval_instances=None,  # there are only 488 contrast pairs
        num_outputs=1,
        max_tokens=1,
        stop_sequences=["\n"],
    )
    return RunSpec(
        name="imdb_contrast_sets",
        scenario=scenario,
        adapter_spec=adapter_spec,
        metrics=get_basic_metrics({"names": ["exact_match"]}),
    )


def get_babi_qa_spec(task: str) -> RunSpec:
    scenario = ScenarioSpec(class_name="benchmark.babi_qa_scenario.BabiQAScenario", args={"task": task})

    adapter_spec = AdapterSpec(
        method=ADAPT_GENERATION,
        input_prefix="",
        output_prefix="\nanswer:",
        num_train_trials=1,
        max_train_instances=5,
        model="openai/davinci",
        max_eval_instances=None,
        num_outputs=1,
        # Task 19's answers consist of two words (in contrast to all other tasks that feature a single-word answers.)
        max_tokens=2 if task == "19" else 1,
    )
    return RunSpec(
        name=f"babi_qa:task={task}",
        scenario=scenario,
        adapter_spec=adapter_spec,
        metrics=get_basic_metrics({"names": ["exact_match"]}),
    )


def get_copyright_spec(pilot_study="true", **unused_kwargs) -> RunSpec:
    scenario = ScenarioSpec(class_name="benchmark.copyright_scenario.CopyrightScenario", args=dict())

    # TODO(lxuechen): Loop over models and other hyperparameter combos in the future.
    if pilot_study.lower() in ("t", "true"):
        adapter_spec = AdapterSpec(
            method=ADAPT_GENERATION,
            instructions="",
            input_prefix="",
            output_prefix="",
            max_train_instances=0,
            num_train_trials=1,
            temperature=0.7,
            # Args that are different below.
            max_eval_instances=100,
            num_outputs=1,
            model="simple/model1",
            max_tokens=60,
        )
    else:
        adapter_spec = AdapterSpec(
            method=ADAPT_GENERATION,
            instructions="",
            input_prefix="",
            output_prefix="",
            max_train_instances=0,
            num_train_trials=1,
            temperature=0.7,
            # Args that are different below.
            max_eval_instances=None,
            num_outputs=10,
            model="openai/davinci",
            max_tokens=2000,
        )

    return RunSpec(
        name=f"copyright:pilot_study={pilot_study}",
        scenario=scenario,
        adapter_spec=adapter_spec,
        metrics=get_copyright_metrics({"normalize_by_prefix_length": True}),
    )


def get_disinformation_spec(capability: str = "reiteration") -> RunSpec:
    scenario = ScenarioSpec(
        class_name="benchmark.disinformation_scenario.DisinformationScenario", args={"capability": capability}
    )

    if capability == "reiteration":
        adapter_spec = AdapterSpec(
            method=ADAPT_GENERATION,
            instructions="Write headlines that support the thesis.",
            input_prefix="",
            output_prefix="",
            max_train_instances=2,
            num_train_trials=1,
            temperature=0.7,
            max_eval_instances=100,
            num_outputs=10,
            model="openai/text-davinci-001",
            max_tokens=60,
            stop_sequences=["."],
        )
        metrics = get_disinformation_metrics()
    elif capability == "wedging":
        adapter_spec = AdapterSpec(
            method=ADAPT_GENERATION,
            input_prefix="",
            output_prefix="",
            max_train_instances=0,
            num_train_trials=1,
            temperature=0.7,
            num_outputs=10,
            model="openai/davinci",
            max_tokens=60,
        )
        metrics = []
    else:
        raise ValueError(
            f"Unsupported evaluation for disinformation capability '{capability}'. "
            f"Please choose one of 'reiteration' or 'wedging'."
        )

    # Self-BLEU isn't defined for a single sequence.
    if adapter_spec.num_outputs <= 1 and "self_bleu" in {metric.args["name"] for metric in metrics}:
        raise ValueError(
            "Self-BLEU is not defined for a single sequence. The list of metrics includes 'self_bleu', but "
            "`num_outputs` in the adapter spec is 1 or fewer. You should probably either remove 'self_bleu' from the "
            "metrics list or increase `num_outputs`."
        )

    return RunSpec(name=f"disinfo:type={capability}", scenario=scenario, adapter_spec=adapter_spec, metrics=metrics)


def get_code_spec(dataset: str) -> RunSpec:
    scenario = ScenarioSpec(class_name="benchmark.code_scenario.CodeScenario", args={"dataset": dataset})

    adapter_spec = AdapterSpec(
        method=ADAPT_GENERATION,
        instructions="",
        max_train_instances=0,
        max_eval_instances=10000,
        num_outputs=1,
        num_train_trials=1,
        model="openai/code-davinci-001",
        temperature=0.2,
        stop_sequences=["\nclass", "\ndef", "\nif", "\nprint",],
        max_tokens=600,
        input_prefix="",
        output_prefix="",
    )

    return RunSpec(
        name=f"code:dataset={dataset}", scenario=scenario, adapter_spec=adapter_spec, metrics=get_code_metrics(dataset)
    )


def get_natural_qa_spec(mode: str) -> RunSpec:
    scenario = ScenarioSpec(class_name="benchmark.natural_qa_scenario.NaturalQAScenario", args={"mode": mode})

    adapter_spec = AdapterSpec(
        method=ADAPT_GENERATION,
        input_prefix="",
        output_prefix="",
        num_train_trials=1,
        max_train_instances=5,
        model="openai/davinci",
        max_eval_instances=SIMPLE_METRIC_MAX_EVAL_INSTANCES,  # We should have half of the dev set (3915) test instances
        num_outputs=1,
        max_tokens=300,  # answers are at most 65 words
        temperature=0.0,
        stop_sequences=["\n"],
    )
    return RunSpec(
        name=f"natural_qa:mode={mode}",
        scenario=scenario,
        adapter_spec=adapter_spec,
        metrics=get_basic_metrics({"names": ["exact_match", "f1_score"]}),
    )


def get_the_pile_spec(subset: str) -> RunSpec:
    scenario = ScenarioSpec(class_name="benchmark.the_pile_scenario.ThePileScenario", args={"subset": subset})

    adapter_spec = AdapterSpec(
        method=ADAPT_LANGUAGE_MODELING,
        instructions="",
        input_prefix="",
        output_prefix="",
        max_train_instances=0,
        max_eval_instances=None,
        num_outputs=1,
        num_train_trials=1,
        model="openai/davinci",
        temperature=0,
        max_tokens=0,
    )

    return RunSpec(
        name=f"the_pile:subset={subset}",
        scenario=scenario,
        adapter_spec=adapter_spec,
        metrics=get_basic_metrics({"names": []}),
    )


def get_ice_spec(**kwargs) -> RunSpec:
    scenario = ScenarioSpec(class_name="benchmark.ice_scenario.ICEScenario", args=kwargs)

    adapter_spec = AdapterSpec(
        method=ADAPT_LANGUAGE_MODELING,
        instructions="",
        input_prefix="",
        output_prefix="",
        reference_prefix="",
        max_train_instances=0,
        num_outputs=1,
        num_train_trials=1,
        model="openai/davinci",
        temperature=0,
        max_tokens=0,
    )

    return RunSpec(
        name="ice" + (":" if len(kwargs) > 0 else "") + ",".join(f"{k}={v}" for k, v in kwargs.items()),
        scenario=scenario,
        adapter_spec=adapter_spec,
        metrics=get_basic_metrics({"names": []}),
    )


def get_narrativeqa_spec() -> RunSpec:
    scenario = ScenarioSpec(class_name="benchmark.narrativeqa_scenario.NarrativeQAScenario", args=dict())

    adapter_spec = AdapterSpec(
        method=ADAPT_GENERATION,
        input_prefix="",
        output_prefix="\nanswer:",
        num_train_trials=1,
        max_train_instances=2,  # TODO: Justify; @mert
        model="openai/davinci",
        max_eval_instances=SIMPLE_METRIC_MAX_EVAL_INSTANCES,  # full test set is 14018 instances
        num_outputs=1,
        max_tokens=5,
        temperature=0.0,
        stop_sequences=["\n"],
    )
    return RunSpec(
        name="narrativeqa",
        scenario=scenario,
        adapter_spec=adapter_spec,
        metrics=get_basic_metrics({"names": ["f1_score", "rouge-l", "bleu_1", "bleu_4"]}),
    )


def get_synthetic_reasoning_spec(mode: str) -> RunSpec:
    scenario = ScenarioSpec(
        class_name="benchmark.synthetic_reasoning_scenario.SyntheticReasoningScenario", args={"mode": mode},
    )

    adapter_spec = AdapterSpec(
        method=ADAPT_GENERATION,
        instructions="Please solve the following problem.",
        max_train_instances=3,  # TODO: Justify; @tony w.
        max_eval_instances=None,
        num_outputs=3,
        num_train_trials=1,
        model="openai/davinci",
        temperature=1.0,
        stop_sequences=["\n"],
        max_tokens=20,
        input_prefix="",
        output_prefix="| Target: ",
    )
    return RunSpec(
        name=f"synthetic_reasoning:mode={mode}",
        scenario=scenario,
        adapter_spec=adapter_spec,
        metrics=get_basic_metrics({"names": ["exact_match"]}),
    )


def get_wikitext_103_spec() -> RunSpec:
    scenario = ScenarioSpec(class_name="benchmark.wikitext_103_scenario.Wikitext103Scenario", args=dict())

    adapter_spec = AdapterSpec(
        method=ADAPT_LANGUAGE_MODELING,
        instructions="",
        input_prefix="",
        output_prefix="",
        max_train_instances=0,
        max_eval_instances=None,
        num_outputs=1,
        num_train_trials=1,
        model="openai/davinci",
        temperature=0,
        max_tokens=0,
    )

    return RunSpec(
        name="wikitext_103", scenario=scenario, adapter_spec=adapter_spec, metrics=get_basic_metrics({"names": []}),
    )


def get_blimp_spec(phenomenon: str) -> RunSpec:
    scenario = ScenarioSpec(class_name="benchmark.blimp_scenario.BLiMPScenario", args={"phenomenon": phenomenon})

    adapter_spec = AdapterSpec(
        method=ADAPT_LANGUAGE_MODELING_MINIMAL_PAIRS,
        instructions="",
        input_prefix="",
        output_prefix="",
        max_train_instances=0,
        max_eval_instances=None,
        num_outputs=1,
        num_train_trials=1,
        model="openai/davinci",
        temperature=0,
        max_tokens=0,
    )

    return RunSpec(
        name=f"blimp:phenomenon={phenomenon}",
        scenario=scenario,
        adapter_spec=adapter_spec,
        metrics=get_basic_metrics({"names": []}),
    )


def get_xsum_summarization_spec() -> RunSpec:
    scenario = ScenarioSpec(
        class_name="benchmark.summarization_scenario.SummarizationScenario",
        args={"dataset_name": "xsum", "sampling_min_length": 50, "sampling_max_length": 64, "doc_max_length": 512,},
    )

    adapter_spec = AdapterSpec(
        method=ADAPT_GENERATION,
        instructions="Summarize the given documents.",
        input_prefix="Document: ",
        output_prefix="\nSummary: {",
        num_train_trials=1,
        max_train_instances=5,
        model="openai/davinci",
        max_eval_instances=None,
        num_outputs=1,
        # max_tokens=60,  # From Lewis et al. 2019 (https://arxiv.org/pdf/1910.13461.pdf)
        temperature=0,  # From Wu et al. 2021 (https://arxiv.org/pdf/2109.10862.pdf)
        stop_sequences=["}"],
    )

    return RunSpec(
        name="summarization_xsum",
        scenario=scenario,
        adapter_spec=adapter_spec,
        metrics=get_basic_metrics({"names": ["rouge-1", "rouge-2", "rouge-l"]}),  # TODO: Add faithfulness metrics later
    )


def get_cnndm_summarization_spec() -> RunSpec:
    scenario = ScenarioSpec(
        class_name="benchmark.summarization_scenario.SummarizationScenario",
        args={"dataset_name": "cnn-dm", "sampling_min_length": 50, "sampling_max_length": 64, "doc_max_length": 512,},
    )

    adapter_spec = AdapterSpec(
        method=ADAPT_GENERATION,
        instructions="Summarize the given documents.",
        input_prefix="Document: ",
        output_prefix="\nSummary: {",
        num_train_trials=1,
        max_train_instances=5,
        model="openai/davinci",
        max_eval_instances=None,
        num_outputs=1,
        # max_tokens=128,  # From Zhang et al. 2020 (https://arxiv.org/pdf/1912.08777.pdf)
        temperature=0,  # From Wu et al. 2021 (https://arxiv.org/pdf/2109.10862.pdf)
        stop_sequences=["}"],
    )

    return RunSpec(
        name="summarization_cnndm",
        scenario=scenario,
        adapter_spec=adapter_spec,
        metrics=get_basic_metrics({"names": ["rouge-1", "rouge-2", "rouge-l"]}),  # TODO: Add faithfulness metrics later
    )


def get_empatheticdialogues_spec() -> RunSpec:
    scenario = ScenarioSpec(class_name="benchmark.dialogue_scenarios.EmpatheticDialoguesScenario", args={})

    adapter_spec = AdapterSpec(
        method=ADAPT_GENERATION,
        input_prefix="",
        output_prefix="\nBEGIN DIALOGUE\n",
        num_train_trials=1,
        max_train_instances=5,
        model="ai21/j1-large",
        max_eval_instances=100,  # TODO : Find the number of samples to evaluate.
        num_outputs=1,
        max_tokens=50,
        temperature=0.9,
    )

    return RunSpec(
        name="empatheticdialogues",
        scenario=scenario,
        adapter_spec=adapter_spec,
        metrics=get_basic_metrics({"names": ["exact_match"]}),
    )


def get_dyck_language_spec(num_parenthesis_pairs: int) -> RunSpec:
    scenario = ScenarioSpec(
        class_name="benchmark.dyck_language_scenario.DyckLanguageScenario",
        args={"num_parenthesis_pairs": int(num_parenthesis_pairs)},
    )

    adapter_spec = AdapterSpec(
        method=ADAPT_GENERATION,
        instructions="Please complete the rest of the following Dyck sequence, "
        "making sure that the parentheses are closed properly. ",
        input_prefix="Input: ",
        output_prefix="",
        model="openai/davinci",
        temperature=0.0,
        max_train_instances=3,
        max_eval_instances=1000,  # TODO: Ideally, this number should be at least 1000.
        stop_sequences=["\n"],
        max_tokens=5,
        num_outputs=1,
    )

    return RunSpec(
        name=f"dyck_language_np={int(num_parenthesis_pairs)}",
        scenario=scenario,
        adapter_spec=adapter_spec,
        metrics=get_basic_metrics({"names": ["exact_match_indicator"]}),
    )


############################################################

CANONICAL_RUN_SPEC_FUNCS: Dict[str, Callable[..., RunSpec]] = {
    "simple1": get_simple1_spec,
    "boolq": get_boolq_spec,
    "boolq_contrast_sets": get_boolq_contrast_sets_spec,
    "imdb": get_imdb_spec,
    "imdb_contrast_sets": get_imdb_contrast_sets_spec,
    "copyright": get_copyright_spec,
    "mmlu": get_mmlu_spec,
    "msmarco": get_msmarco_spec,
    "narrativeqa": get_narrativeqa_spec,
    "commonsense_qa": get_commonsense_qa_spec,
    "lsat_qa": get_lsat_qa_spec,
    "quac": get_quac_spec,
    "wiki": get_wiki_spec,
    "babi_qa": get_babi_qa_spec,
    "real_toxicity_prompts": get_real_toxicity_prompts_spec,
    "summarization_xsum": get_xsum_summarization_spec,
    "summarization_cnndm": get_cnndm_summarization_spec,
    "truthful_qa": get_truthful_qa_spec,
    "twitter_aae": get_twitter_aae_spec,
    "disinformation": get_disinformation_spec,
    "gsm": get_gsm_spec,
    "math": get_math_spec,
    "natural_qa": get_natural_qa_spec,
    "the_pile": get_the_pile_spec,
    "raft": get_raft_spec,
    "synthetic_reasoning": get_synthetic_reasoning_spec,
    "synthetic_reasoning_natural": get_synthetic_reasoning_natural_spec,
    "news_qa": get_news_qa_spec,
    "wikitext_103": get_wikitext_103_spec,
    "blimp": get_blimp_spec,
    "code": get_code_spec,
    "empatheticdialogues": get_empatheticdialogues_spec,
    "bold": get_bold_spec,
    "bbq": get_bbq_spec,
    "civil_comments": get_civil_comments_spec,
    "dyck_language": get_dyck_language_spec,
    "ice": get_ice_spec,
}


def construct_run_specs(spec: ObjectSpec) -> List[RunSpec]:
    """
    Takes a specification (name, args) and returns a list of `RunSpec`s.
    """
    # Note that we are abusing `spec` a bit because the name is not actually a class name.
    name = spec.class_name
    args = spec.args

    if name not in CANONICAL_RUN_SPEC_FUNCS:
        raise ValueError(f"Unknown run spec name: {name}")

    # Peel off the run expanders (e.g., model)
    expanders = [RUN_EXPANDERS[key](value) for key, value in args.items() if key in RUN_EXPANDERS]  # type: ignore
    args = dict((key, value) for key, value in args.items() if key not in RUN_EXPANDERS)

    # Get the canonical run specs
    run_specs = [CANONICAL_RUN_SPEC_FUNCS[name](**args)]

    # Apply expanders
    for expander in expanders:
        run_specs = [
            child_run_spec for parent_run_spec in run_specs for child_run_spec in expander.expand(parent_run_spec)
        ]

    return run_specs<|MERGE_RESOLUTION|>--- conflicted
+++ resolved
@@ -137,7 +137,6 @@
     )
 
 
-<<<<<<< HEAD
 def get_bbq_spec(subject: str) -> RunSpec:
     scenario = ScenarioSpec(class_name="benchmark.bbq_scenario.BBQScenario", args={"subject": subject})
 
@@ -153,7 +152,9 @@
         output_prefix="\nAnswer: ",
         max_train_instances=5,
         max_eval_instances=10,  # TODO: Find the number of samples to evaluate.
-=======
+    return RunSpec(name="bbq", scenario=scenario, adapter_spec=adapter_spec, metrics=get_bbq_metrics())
+
+
 def get_msmarco_spec(
     task: str, topk: str = "30", num_eval_queries: str = "500", num_train_queries: str = "1000"
 ) -> RunSpec:
@@ -174,15 +175,18 @@
         output_prefix="\nAnswer: ",
         max_train_instances=4,
         max_eval_instances=1500,
->>>>>>> 09be4463
         num_outputs=1,
         num_train_trials=1,
         model="openai/davinci",
         temperature=0,
     )
-
-<<<<<<< HEAD
-    return RunSpec(name="bbq", scenario=scenario, adapter_spec=adapter_spec, metrics=get_bbq_metrics())
+    return RunSpec(
+        name=f"msmarco:task={task},topk={topk},num_eval_queries={num_eval_queries},"
+        f"num_train_queries={num_train_queries}",
+        scenario=scenario,
+        adapter_spec=adapter_spec,
+        metrics=get_msmarco_metrics(),
+    )
 
 
 def get_bold_spec(subject: str) -> RunSpec:
@@ -221,16 +225,6 @@
         scenario=scenario,
         adapter_spec=adapter_spec,
         metrics=get_basic_metrics({"names": ["exact_match"]}),
-=======
-    return RunSpec(
-        name=f"msmarco:task={task},topk={topk},num_eval_queries={num_eval_queries},"
-        f"num_train_queries={num_train_queries}",
-        scenario=scenario,
-        adapter_spec=adapter_spec,
-        metrics=get_msmarco_metrics(),
->>>>>>> 09be4463
-    )
-
 
 def get_mmlu_spec(subject: str) -> RunSpec:
     scenario = ScenarioSpec(class_name="benchmark.mmlu_scenario.MMLUScenario", args={"subject": subject})
