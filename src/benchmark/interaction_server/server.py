import sys
import argparse
from flask import Flask, request

from common.general import ensure_directory_exists
import dialogue_interface

"""
Server running on GCP for interaction-benchmarking teams, which calls
CRFM API on proxy server and stores experiment results in SQLite DB
"""

"""
TODO:
1. set up config
2. fix args in function calls
"""

sys.path = sys.path + ["../"]
<<<<<<< HEAD

from common.general import ensure_directory_exists
from .dialogue_interface import start_conversation, conversational_turn, submit_interview

=======
>>>>>>> 0a7b1c1f
app = Flask(__name__)

file_globals: dict = {}


@app.route("/api/dialogue/start", methods=["POST"])
def start_dialogue():
    args = request.json
    args["output_path"] = file_globals["output_path"]
    args["base_path"] = file_globals["base_path"]
    response = dialogue_interface.start_dialogue(args)
    return response


@app.route("/api/dialogue/conversation", methods=["POST"])
def handle_utterance():
    args = request.json
    args["output_path"] = file_globals["output_path"]
    args["base_path"] = file_globals["base_path"]
    response = dialogue_interface.dialogue_turn(args)
    return response


@app.route("/api/dialogue/end", methods=["POST"])
def end_dialogue():
    args = request.json
    args["output_path"] = file_globals["output_path"]
    args["base_path"] = file_globals["base_path"]
    response = dialogue_interface.end_dialogue(args)
    return response


@app.route("/api/dialogue/interview", methods=["POST"])
def submit_interview():
    args = request.json
    args["output_path"] = file_globals["output_path"]
    args["base_path"] = file_globals["base_path"]
    response = dialogue_interface.submit_interview(args)
    return response


def main():
    parser = argparse.ArgumentParser()
<<<<<<< HEAD
    parser.add_argument("-p", "--port", type=int, help="What port to listen on", default=80)
    parser.add_argument("-b", "--base-path", help="What directory has credentials, etc.", default="src/benchmark/interaction_server/interaction_env")
=======
    parser.add_argument("-p", "--port", type=int, help="What port to listen on", default=5001)
    parser.add_argument(
        "-b",
        "--base-path",
        help="What directory has credentials, etc.",
        default="src/benchmark/interaction_server/interaction_env",
    )
>>>>>>> 0a7b1c1f
    parser.add_argument(
        "-o", "--output-path", help="What directory stores interactive scenarios", default="benchmark_output"
    )
    parser.add_argument(
        "-r", "--read-only", action="store_true", help="To start a read-only service (for testing and debugging)."
    )
    args = parser.parse_args()
    ensure_directory_exists(args.output_path)
    file_globals["output_path"] = args.output_path
    file_globals["base_path"] = args.base_path
    app.run(host="0.0.0.0", port=args.port) # Use 0.0.0.0 on GCP, 127.0.0.1 elsewhere


if __name__ == "__main__":
    main()<|MERGE_RESOLUTION|>--- conflicted
+++ resolved
@@ -17,13 +17,10 @@
 """
 
 sys.path = sys.path + ["../"]
-<<<<<<< HEAD
 
 from common.general import ensure_directory_exists
 from .dialogue_interface import start_conversation, conversational_turn, submit_interview
 
-=======
->>>>>>> 0a7b1c1f
 app = Flask(__name__)
 
 file_globals: dict = {}
@@ -67,18 +64,14 @@
 
 def main():
     parser = argparse.ArgumentParser()
-<<<<<<< HEAD
     parser.add_argument("-p", "--port", type=int, help="What port to listen on", default=80)
     parser.add_argument("-b", "--base-path", help="What directory has credentials, etc.", default="src/benchmark/interaction_server/interaction_env")
-=======
-    parser.add_argument("-p", "--port", type=int, help="What port to listen on", default=5001)
     parser.add_argument(
         "-b",
         "--base-path",
         help="What directory has credentials, etc.",
         default="src/benchmark/interaction_server/interaction_env",
     )
->>>>>>> 0a7b1c1f
     parser.add_argument(
         "-o", "--output-path", help="What directory stores interactive scenarios", default="benchmark_output"
     )
