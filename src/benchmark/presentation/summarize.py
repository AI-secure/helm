--- conflicted
+++ resolved
@@ -663,15 +663,11 @@
             assert len(group_names) == len(matchers)
             for group_name, matcher in zip(group_names, matchers):
                 group_runs = [run for run in runs if group_name in run.run_spec.groups]
-<<<<<<< HEAD
                 # HACK: when looking at aggregate bAbi results (e.g., reasoning), we want to see only the `task: all`
                 # version and not the default aggregation across a sparse set of tasks, e.g., `task: {all, 3, 15, 19}`
                 if "babi" in group_name and "task:" not in name:
                     group_runs = [run for run in group_runs if "task=all" in run.run_spec.name]
-                point = self.contamination.get_point(model.name, group_name)
-=======
                 point = self.contamination.get_point(model_name, group_name)
->>>>>>> 7fd54785
                 if point is not None:
                     description = CONTAMINATION_SYMBOLS[point.level] + " " + point.description
                     contamination_level = point.level
