--- conflicted
+++ resolved
@@ -158,16 +158,9 @@
         metric_perturbation_name = metric_name.perturbation and metric_name.perturbation.name
         if self.perturbation_name != metric_perturbation_name:
             return False
-<<<<<<< HEAD
-        # By default, want includes_perturbed=True AND includes_identity=True
-        if metric_perturbation_name != "identity":
-            if metric_name.perturbation and metric_name.perturbation.computed_on != PERTURBATION_WORST:
-                return False
-=======
         # If there is a perturbation, only return the worst
         if metric_name.perturbation and metric_name.perturbation.computed_on != PERTURBATION_WORST:
             return False
->>>>>>> 37d01875
         return True
 
 
