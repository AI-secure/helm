--- conflicted
+++ resolved
@@ -351,14 +351,6 @@
 
         elif critique_type == "scale":
             scale_credentials = self.credentials.get("scaleApiKey")
-<<<<<<< HEAD
-            scale_project = self.credentials.get("scaleProject", None)
-            scale_batch = self.credentials.get("scaleBatch", None)
-            if not scale_credentials:
-                raise ValueError("scaleApiKey credentials are required for ScaleCritiqueClient")
-            self.critique_client = ScaleCritiqueClient(
-                scale_credentials, self._build_cache_config("scale"), scale_project, scale_batch
-=======
             scale_batch = self.credentials.get("scaleBatch", None)
             if scale_batch is None:
                 raise ValueError("scaleBatch is required for ScaleCritiqueClient for now.")
@@ -366,7 +358,6 @@
                 raise ValueError("scaleApiKey credentials are required for ScaleCritiqueClient")
             self.critique_client = ScaleCritiqueClient(
                 scale_credentials, self._build_cache_config("scale"), scale_batch
->>>>>>> 1dbd0a7d
             )
         else:
             raise ValueError(
