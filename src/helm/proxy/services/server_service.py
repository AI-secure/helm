import os
import signal
from typing import List, Optional

from helm.common.critique_request import CritiqueRequest, CritiqueRequestResult
from helm.common.authentication import Authentication
<<<<<<< HEAD
from helm.common.general import ensure_directory_exists, parse_hocon
from helm.common.moderations_api_request import ModerationAPIRequest, ModerationAPIRequestResult
=======
from helm.common.general import ensure_directory_exists, parse_hocon, get_credentials
>>>>>>> 6d777712
from helm.common.perspective_api_request import PerspectiveAPIRequest, PerspectiveAPIRequestResult
from helm.common.clip_score_request import CLIPScoreRequest, CLIPScoreResult
from helm.common.nudity_check_request import NudityCheckRequest, NudityCheckResult
from helm.common.file_upload_request import FileUploadRequest, FileUploadResult
from helm.common.tokenization_request import (
    WindowServiceInfo,
    TokenizationRequest,
    TokenizationRequestResult,
    DecodeRequest,
    DecodeRequestResult,
)
from helm.common.request import Request, RequestResult
from helm.common.hierarchical_logger import hlog
from helm.proxy.accounts import Accounts, Account
from helm.proxy.clients.auto_client import AutoClient
<<<<<<< HEAD
from helm.proxy.clients.perspective_api_client import PerspectiveAPIClient
from helm.proxy.clients.nudity_check_client import NudityCheckClient
from helm.proxy.clients.gcs_client import GCSClient
from helm.proxy.clients.clip_score_client import CLIPScoreClient
=======
from helm.proxy.clients.toxicity_classifier_client import ToxicityClassifierClient
>>>>>>> 6d777712
from helm.proxy.example_queries import example_queries
from helm.proxy.models import (
    ALL_MODELS,
    CODE_MODEL_TAG,
    TEXT_MODEL_TAG,
    TEXT_TO_IMAGE_MODEL_TAG,
    get_model_group,
    get_models_with_tag,
)
from helm.proxy.query import Query, QueryResult
from helm.proxy.retry import retry_request
from helm.proxy.token_counters.auto_token_counter import AutoTokenCounter
from .service import (
    Service,
    CACHE_DIR,
    ACCOUNTS_FILE,
    GeneralInfo,
    VERSION,
    expand_environments,
    synthesize_request,
)


class ServerService(Service):
    """
    Main class that supports various functionality for the server.
    """

    def __init__(self, base_path: str = "prod_env", root_mode=False, mongo_uri: str = ""):
        credentials = get_credentials(base_path)
        cache_path = os.path.join(base_path, CACHE_DIR)
        ensure_directory_exists(cache_path)
        accounts_path = os.path.join(base_path, ACCOUNTS_FILE)

        self.client = AutoClient(credentials, cache_path, mongo_uri)
        self.token_counter = AutoTokenCounter(self.client.get_huggingface_client())
        self.accounts = Accounts(accounts_path, root_mode=root_mode)

        self.moderation_api_client = self.client.get_moderation_api_client()

        # Lazily instantiated by get_toxicity_scores()
<<<<<<< HEAD
        self.perspective_api_client: Optional[PerspectiveAPIClient] = None
        self.nudity_check_client: Optional[NudityCheckClient] = None
        self.clip_score_client: Optional[CLIPScoreClient] = None
        self.gcs_client: Optional[GCSClient] = None
=======
        self.toxicity_classifier_client: Optional[ToxicityClassifierClient] = None
>>>>>>> 6d777712

    def get_general_info(self) -> GeneralInfo:
        return GeneralInfo(
            version=VERSION,
            example_queries=example_queries,
            all_models=ALL_MODELS,
            all_text_code_models=get_models_with_tag(TEXT_MODEL_TAG) + get_models_with_tag(CODE_MODEL_TAG),
            all_text_to_image_models=get_models_with_tag(TEXT_TO_IMAGE_MODEL_TAG),
        )

    def get_window_service_info(self, model_name) -> WindowServiceInfo:
        # The import statement is placed here to avoid two problems, please refer to the link for details
        # https://github.com/stanford-crfm/helm/pull/1430#discussion_r1156686624
        from helm.benchmark.window_services.tokenizer_service import TokenizerService
        from helm.benchmark.window_services.window_service_factory import WindowServiceFactory

        token_service = TokenizerService(self, Authentication(""))
        window_service = WindowServiceFactory.get_window_service(model_name, token_service)
        return WindowServiceInfo(
            tokenizer_name=window_service.tokenizer_name,
            max_sequence_length=window_service.max_sequence_length,
            max_request_length=window_service.max_request_length,
            end_of_text_token=window_service.end_of_text_token,
            prefix_token=window_service.prefix_token,
        )

    def expand_query(self, query: Query) -> QueryResult:
        """Turn the `query` into requests."""
        prompt = query.prompt
        settings = query.settings
        environments = parse_hocon(query.environments)
        requests = []
        for environment in expand_environments(environments):
            request = synthesize_request(prompt, settings, environment)
            requests.append(request)
        return QueryResult(requests=requests)

    def make_request(self, auth: Authentication, request: Request) -> RequestResult:
        """Actually make a request to an API."""
        # TODO: try to invoke the API even if we're not authenticated, and if
        #       it turns out the results are cached, then we can just hand back the results.
        #       https://github.com/stanford-crfm/benchmarking/issues/56

        self.accounts.authenticate(auth)
        model_group: str = get_model_group(request.model)
        # Make sure we can use
        self.accounts.check_can_use(auth.api_key, model_group)

        # Use!
        request_result: RequestResult = self.client.make_request(request)

        # Only deduct if not cached
        if not request_result.cached:
            # Count the number of tokens used
            count: int = self.token_counter.count_tokens(request, request_result.completions)
            self.accounts.use(auth.api_key, model_group, count)

        return request_result

    def tokenize(self, auth: Authentication, request: TokenizationRequest) -> TokenizationRequestResult:
        """Tokenize via an API."""
        self.accounts.authenticate(auth)
        return self.client.tokenize(request)

    def decode(self, auth: Authentication, request: DecodeRequest) -> DecodeRequestResult:
        """Decodes to text."""
        self.accounts.authenticate(auth)
        return self.client.decode(request)

    def upload(self, auth: Authentication, request: FileUploadRequest) -> FileUploadResult:
        """Uploads a file to external storage."""
        self.accounts.authenticate(auth)

        if not self.gcs_client:
            self.gcs_client = self.client.get_gcs_client()
        return self.gcs_client.upload(request)

    def check_nudity(self, auth: Authentication, request: NudityCheckRequest) -> NudityCheckResult:
        """Check for nudity."""
        self.accounts.authenticate(auth)

        if not self.nudity_check_client:
            self.nudity_check_client = self.client.get_nudity_check_client()
        return self.nudity_check_client.check_nudity(request)

    def compute_clip_score(self, auth: Authentication, request: CLIPScoreRequest) -> CLIPScoreResult:
        """Computes CLIPScore for a given caption and image."""
        self.accounts.authenticate(auth)

        if not self.clip_score_client:
            self.clip_score_client = self.client.get_clip_score_client()
        return self.clip_score_client.compute_score(request)

    def get_toxicity_scores(self, auth: Authentication, request: PerspectiveAPIRequest) -> PerspectiveAPIRequestResult:
        @retry_request
        def get_toxicity_scores_with_retry(request: PerspectiveAPIRequest) -> PerspectiveAPIRequestResult:
            if not self.toxicity_classifier_client:
                self.toxicity_classifier_client = self.client.get_toxicity_classifier_client()
            return self.toxicity_classifier_client.get_toxicity_scores(request)

        self.accounts.authenticate(auth)
        return get_toxicity_scores_with_retry(request)

    def get_moderation_results(self, auth: Authentication, request: ModerationAPIRequest) -> ModerationAPIRequestResult:
        @retry_request
        def get_moderation_results_with_retry(request: ModerationAPIRequest) -> ModerationAPIRequestResult:
            return self.moderation_api_client.get_moderation_results(request)

        self.accounts.authenticate(auth)
        return get_moderation_results_with_retry(request)

    def make_critique_request(self, auth: Authentication, request: CritiqueRequest) -> CritiqueRequestResult:
        self.accounts.authenticate(auth)
        return self.client.get_critique_client().make_critique_request(request)

    def create_account(self, auth: Authentication) -> Account:
        """Creates a new account."""
        return self.accounts.create_account(auth)

    def delete_account(self, auth: Authentication, api_key: str) -> Account:
        return self.accounts.delete_account(auth, api_key)

    def get_accounts(self, auth: Authentication) -> List[Account]:
        """Get list of accounts."""
        return self.accounts.get_all_accounts(auth)

    def get_account(self, auth: Authentication) -> Account:
        """Get information about an account."""
        return self.accounts.get_account(auth)

    def update_account(self, auth: Authentication, account: Account) -> Account:
        """Update account."""
        return self.accounts.update_account(auth, account)

    def rotate_api_key(self, auth: Authentication, account: Account) -> Account:
        """Generate a new API key for this account."""
        return self.accounts.rotate_api_key(auth, account)

    def shutdown(self, auth: Authentication):
        """Shutdown server (admin-only)."""
        self.accounts.check_admin(auth)

        pid = os.getpid()
        hlog(f"Shutting down server by killing its own process {pid}...")
        os.kill(pid, signal.SIGTERM)
        hlog("Done.")<|MERGE_RESOLUTION|>--- conflicted
+++ resolved
@@ -4,12 +4,8 @@
 
 from helm.common.critique_request import CritiqueRequest, CritiqueRequestResult
 from helm.common.authentication import Authentication
-<<<<<<< HEAD
-from helm.common.general import ensure_directory_exists, parse_hocon
 from helm.common.moderations_api_request import ModerationAPIRequest, ModerationAPIRequestResult
-=======
 from helm.common.general import ensure_directory_exists, parse_hocon, get_credentials
->>>>>>> 6d777712
 from helm.common.perspective_api_request import PerspectiveAPIRequest, PerspectiveAPIRequestResult
 from helm.common.clip_score_request import CLIPScoreRequest, CLIPScoreResult
 from helm.common.nudity_check_request import NudityCheckRequest, NudityCheckResult
@@ -25,14 +21,11 @@
 from helm.common.hierarchical_logger import hlog
 from helm.proxy.accounts import Accounts, Account
 from helm.proxy.clients.auto_client import AutoClient
-<<<<<<< HEAD
 from helm.proxy.clients.perspective_api_client import PerspectiveAPIClient
 from helm.proxy.clients.nudity_check_client import NudityCheckClient
 from helm.proxy.clients.gcs_client import GCSClient
 from helm.proxy.clients.clip_score_client import CLIPScoreClient
-=======
 from helm.proxy.clients.toxicity_classifier_client import ToxicityClassifierClient
->>>>>>> 6d777712
 from helm.proxy.example_queries import example_queries
 from helm.proxy.models import (
     ALL_MODELS,
@@ -73,15 +66,12 @@
 
         self.moderation_api_client = self.client.get_moderation_api_client()
 
-        # Lazily instantiated by get_toxicity_scores()
-<<<<<<< HEAD
+        # Lazily instantiate the following clients
         self.perspective_api_client: Optional[PerspectiveAPIClient] = None
         self.nudity_check_client: Optional[NudityCheckClient] = None
         self.clip_score_client: Optional[CLIPScoreClient] = None
         self.gcs_client: Optional[GCSClient] = None
-=======
         self.toxicity_classifier_client: Optional[ToxicityClassifierClient] = None
->>>>>>> 6d777712
 
     def get_general_info(self) -> GeneralInfo:
         return GeneralInfo(
