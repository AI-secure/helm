--- conflicted
+++ resolved
@@ -16,16 +16,15 @@
 from helm.common.hierarchical_logger import hlog, htrack, htrack_block
 
 
-<<<<<<< HEAD
+_CREDENTIALS_FILE_NAME = "credentials.conf"
+_CREDENTIALS_ENV_NAME = "HELM_CREDENTIALS"
+
+
 def get_helm_cache_path():
     """Gets the local cache path."""
     path: str = ".helm_cache"
     ensure_directory_exists(path)
     return path
-=======
-_CREDENTIALS_FILE_NAME = "credentials.conf"
-_CREDENTIALS_ENV_NAME = "HELM_CREDENTIALS"
->>>>>>> 6d777712
 
 
 def singleton(items: List):
