--- conflicted
+++ resolved
@@ -49,15 +49,11 @@
         return f"{self.name}[{self.bare_str()}]"
 
     def bare_str(self) -> str:
-<<<<<<< HEAD
-        def process(x: float):
-=======
         def process(x: Optional[float]) -> str:
             if x is None:
                 return "None"
             if math.isnan(x):
                 return "NaN"
->>>>>>> 6d777712
             if int(x) == x:
                 return str(int(x))
             return str(round(x, 3))
