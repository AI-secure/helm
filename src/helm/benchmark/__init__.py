--- conflicted
+++ resolved
@@ -53,7 +53,7 @@
 from .scenarios import pubmed_qa_scenario  # noqa
 from .scenarios import wmt_14_scenario  # noqa
 
-# vHELM
+# VHELM
 from .scenarios import common_syntactic_processes_scenario  # noqa
 from .scenarios import cub200_scenario  # noqa
 from .scenarios import daily_dalle_scenario  # noqa
@@ -84,7 +84,9 @@
 from .metrics import summarization_metrics  # noqa
 from .metrics import toxicity_metrics  # noqa
 from .metrics import tokens_metric  # noqa
-<<<<<<< HEAD
+from .metrics import machine_translation_metrics  # noqa
+
+# VHELM
 from .metrics.images import aesthetics_metrics  # noqa
 from .metrics.images import clip_score_metrics  # noqa
 from .metrics.images import efficiency_metrics  # noqa
@@ -94,9 +96,7 @@
 from .metrics.images import nsfw_metrics  # noqa
 from .metrics.images import skin_tone_metrics  # noqa
 from .metrics.images import watermark_metrics  # noqa
-=======
-from .metrics import machine_translation_metrics  # noqa
->>>>>>> f5e65209
+
 
 # Perturbations for data augmentation
 from .augmentations.extra_space_perturbation import ExtraSpacePerturbation  # noqa
