#!/bin/bash

# This script fails when any of its commands fail.
set -e

# Check that python version is at least 3.8.
valid_version=$(python -c 'import sys; print(sys.version_info[:2] >= (3, 8))')
if [ "$valid_version" == "False" ]; then
  echo "Python 3 version (python3 --version) must be at least 3.8, but was:"
  echo "$(python --version 2>&1)"
  exit 1
fi

<<<<<<< HEAD
if ! [ -e venv ]; then
  python -m pip install virtualenv
  python -m virtualenv -p python3 venv
fi

# protobuf issue + workaround described here: https://github.com/protocolbuffers/protobuf/issues/6550
venv/bin/pip install --no-binary=protobuf protobuf

venv/bin/pip install -e . --find-links https://download.pytorch.org/whl/torch_stable.html
venv/bin/pip check
=======
# Manually install pytorch to avoid pip getting killed: https://stackoverflow.com/a/54329850
pip install --no-cache-dir --find-links https://download.pytorch.org/whl/torch_stable.html torch==1.12.1+cu113 torchvision==0.13.1+cu113
# Manually install protobuf to workaround issue: https://github.com/protocolbuffers/protobuf/issues/6550
pip install --no-binary=protobuf protobuf==3.20.1
# Install all pinned dependencies
pip install -r requirements.txt
pip install -e .
pip check
>>>>>>> 00ff188a

# Python style checks and linting
black --check --diff src scripts || (
  echo ""
  echo "The code formatting check failed. To fix the formatting, run:"
  echo ""
  echo ""
  echo -e "\tblack src scripts"
  echo ""
  echo ""
  exit 1
)

mypy --install-types --non-interactive src scripts
flake8 src scripts

echo "Done."<|MERGE_RESOLUTION|>--- conflicted
+++ resolved
@@ -11,18 +11,6 @@
   exit 1
 fi
 
-<<<<<<< HEAD
-if ! [ -e venv ]; then
-  python -m pip install virtualenv
-  python -m virtualenv -p python3 venv
-fi
-
-# protobuf issue + workaround described here: https://github.com/protocolbuffers/protobuf/issues/6550
-venv/bin/pip install --no-binary=protobuf protobuf
-
-venv/bin/pip install -e . --find-links https://download.pytorch.org/whl/torch_stable.html
-venv/bin/pip check
-=======
 # Manually install pytorch to avoid pip getting killed: https://stackoverflow.com/a/54329850
 pip install --no-cache-dir --find-links https://download.pytorch.org/whl/torch_stable.html torch==1.12.1+cu113 torchvision==0.13.1+cu113
 # Manually install protobuf to workaround issue: https://github.com/protocolbuffers/protobuf/issues/6550
@@ -31,7 +19,6 @@
 pip install -r requirements.txt
 pip install -e .
 pip check
->>>>>>> 00ff188a
 
 # Python style checks and linting
 black --check --diff src scripts || (
